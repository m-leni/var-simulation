--- conflicted
+++ resolved
@@ -10,14 +10,8 @@
     parametric_var,
     portfolio_var,
     calculate_portfolio_returns,
-<<<<<<< HEAD
-    weighted_moving_average,
-    exponential_weighted_moving_average,
-    calculate_cumulative_yield,
-    forward_pe_ratio
-=======
+    forward_pe_ratio,
     calculate_cumulative_yield
->>>>>>> c6b055a7
 )
 
 
